--- conflicted
+++ resolved
@@ -4,13 +4,8 @@
 - numpy =1.26.4
 - openjdk
 - owlready2 =0.47
-<<<<<<< HEAD
 - pandas =2.2.3
-- pint =0.23
-=======
-- pandas =2.2.2
 - pint =0.24.4
->>>>>>> 26d3d2c9
 - pyiron_atomistics =0.6.19
 - pyiron-data =0.0.29
 - lammps =2024.02.07=*_openmpi_*