from semantikon.converter import parse_input_args, parse_output_args
from rdflib import Graph, Literal, RDF, RDFS, URIRef, OWL
from pyiron_workflow import NOT_DATA


def get_source_output(var):
    if not var.connected:
        return None
    connection = var.connections[0]
    return f"{connection.owner.label}.outputs.{connection.label}"


def get_inputs_and_outputs(node):
    """
    Read input and output arguments with their type hints and return a
    dictionary containing all input output information

    Args:
        node (pyiron_workflow.nodes.Node): node to be parsed

    Returns:
        (dict): dictionary containing input output args, type hints, values
            and variable names
    """
    inputs = parse_input_args(node.node_function)
    outputs = parse_output_args(node.node_function)
    if isinstance(outputs, dict):
        outputs = (outputs,)
    elif outputs is None:
        outputs = ({} for _ in node.outputs.labels)
    outputs = {key: out for key, out in zip(node.outputs.labels, outputs)}
    for key, value in node.inputs.items():
        if inputs[key] is None:
            inputs[key] = {}
        inputs[key]["value"] = value.value
        inputs[key]["var_name"] = key
        inputs[key]["connection"] = get_source_output(value)
    for key, value in node.outputs.to_value_dict().items():
        outputs[key]["value"] = value
        outputs[key]["var_name"] = key
    return {
        "inputs": inputs,
        "outputs": outputs,
        "function": node.node_function.__name__,
        "label": node.label,
    }


def get_triples(
    data,
    NS,
    hasSourceFunction=None,
    hasUnits=None,
    inheritsPropertiesFrom=None,
):
    if hasSourceFunction is None:
        hasSourceFunction = NS.hasSourceFunction
    if hasUnits is None:
        hasUnits = NS.hasUnits
    if inheritsPropertiesFrom is None:
        inheritsPropertiesFrom = NS.inheritsPropertiesFrom
    graph = Graph()
    # Triple already exists
    label_def_triple = (NS[data["label"]], hasSourceFunction, NS[data["function"]])
    if len(list(graph.triples(label_def_triple))) > 0:
        return graph
    graph.add(label_def_triple)
    for io_ in ["inputs", "outputs"]:
        for key, d in data[io_].items():
            full_key = data["label"] + f".{io_}." + key
            label = NS[full_key]
            graph.add((label, RDFS.label, Literal(full_key)))
            if d.get("uri", None) is not None:
                graph.add((label, RDF.type, d["uri"]))
            if d.get("value", NOT_DATA) is not NOT_DATA:
                graph.add((label, RDF.value, Literal(d["value"])))
            graph.add((label, NS[io_[:-1] + "Of"], NS[data["label"]]))
            if d.get("units", None) is not None:
                graph.add((label, hasUnits, NS[d["units"]]))
            if d.get("connection", None) is not None:
<<<<<<< HEAD
                graph.add((label, inheritsPropertiesFrom, EX[d["connection"]]))
            for t in _get_triples_from_restrictions(d, EX):
                graph.add(_parse_triple(t, EX, label=label, data=data))
=======
                graph.add((label, inheritsPropertiesFrom, NS[d["connection"]]))
            for t in _get_triples_from_restrictions(d, NS):
                graph.add(_parse_triple(t, NS, label=label, data=data))
    if update_query:
        inherit_properties(graph, NS)
>>>>>>> 30c30908
    return graph


def _get_triples_from_restrictions(data, NS):
    triples = []
    if data.get("restrictions", None) is not None:
        triples = restriction_to_triple(data["restrictions"])
    if data.get("triples", None) is not None:
        if isinstance(data["triples"][0], tuple | list):
            triples.extend(list(data["triples"]))
        else:
            triples.extend([data["triples"]])
    return triples


def restriction_to_triple(restrictions):
    triples = []
    assert isinstance(restrictions, tuple) and isinstance(restrictions[0], tuple)
    if not isinstance(restrictions[0][0], tuple):
        restrictions = (restrictions,)
    for r in restrictions:
        assert len(r[0]) == 2
        label = r[0][1] + "Restriction"
        triples.append((label, RDF.type, OWL.Restriction))
        for rr in r:
            triples.append((label, rr[0], rr[1]))
        triples.append((RDF.type, label))
    return triples


def _parse_triple(triples, NS, label=None, data=None):
    if len(triples) == 2:
        subj, pred, obj = label, triples[0], triples[1]
    elif len(triples) == 3:
        subj, pred, obj = triples
    else:
        raise ValueError("Triple must have 2 or 3 elements")
    if obj.startswith("inputs.") or obj.startswith("outputs."):
        obj = data["label"] + "." + obj
    if not isinstance(obj, URIRef):
        obj = NS[obj]
    return subj, pred, obj


def _inherit_properties(graph, NS, n=None):
    update_query = (
        f"PREFIX ns: <{NS}>",
        f"PREFIX rdfs: <{RDFS}>",
        f"PREFIX rdf: <{RDF}>",
        "",
        "INSERT {",
        "    ?subject ?p ?o .",
        "}",
        "WHERE {",
        "    ?subject ns:inheritsPropertiesFrom ?target .",
        "    ?target ?p ?o .",
        "    FILTER(?p != ns:inheritsPropertiesFrom)",
        "    FILTER(?p != rdfs:label)",
        "    FILTER(?p != rdf:value)",
        "    FILTER(?p != rdf:type)",
        "}",
    )
    if n is None:
        n = len(list(graph.triples((None, NS.inheritsPropertiesFrom, None))))
    for _ in range(n):
        graph.update("\n".join(update_query))


def validate_values(graph):
    missing_triples = []
    for restrictions in graph.subjects(RDF.type, OWL.Restriction):
        on_property = graph.value(restrictions, OWL.onProperty)
        some_values_from = graph.value(restrictions, OWL.someValuesFrom)
        if on_property and some_values_from:
            for cls in graph.subjects(OWL.equivalentClass, restrictions):
                for instance in graph.subjects(RDF.type, cls):
                    if not (instance, on_property, some_values_from) in graph:
                        missing_triples.append(
                            (instance, on_property, some_values_from)
                        )
    return missing_triples


def parse_workflow(
    workflow,
    EX,
    graph=None,
    inherit_properties=True,
    hasNode=None,
    hasSourceFunction=None,
    hasUnits=None,
    inheritsPropertiesFrom=None,
):
    if hasNode is None:
        hasNode = EX.hasNode
    if hasSourceFunction is None:
        hasSourceFunction = EX.hasSourceFunction
    if hasUnits is None:
        hasUnits = EX.hasUnits
    if inheritsPropertiesFrom is None:
        inheritsPropertiesFrom = EX.inheritsPropertiesFrom
    if graph is None:
        graph = Graph()
    workflow_label = EX[workflow.label]
    graph.add((workflow_label, RDFS.label, Literal(workflow.label)))
    for key, value in workflow.children.items():
        data = get_inputs_and_outputs(value)
        graph.add((workflow_label, hasNode, EX[data["label"]]))
        graph += get_triples(
            data, EX, hasSourceFunction, hasUnits, inheritsPropertiesFrom
        )
    if inherit_properties:
        _inherit_properties(graph, EX)
    return graph<|MERGE_RESOLUTION|>--- conflicted
+++ resolved
@@ -78,17 +78,9 @@
             if d.get("units", None) is not None:
                 graph.add((label, hasUnits, NS[d["units"]]))
             if d.get("connection", None) is not None:
-<<<<<<< HEAD
-                graph.add((label, inheritsPropertiesFrom, EX[d["connection"]]))
-            for t in _get_triples_from_restrictions(d, EX):
-                graph.add(_parse_triple(t, EX, label=label, data=data))
-=======
                 graph.add((label, inheritsPropertiesFrom, NS[d["connection"]]))
             for t in _get_triples_from_restrictions(d, NS):
                 graph.add(_parse_triple(t, NS, label=label, data=data))
-    if update_query:
-        inherit_properties(graph, NS)
->>>>>>> 30c30908
     return graph
 
 
@@ -174,7 +166,7 @@
 
 def parse_workflow(
     workflow,
-    EX,
+    NS,
     graph=None,
     inherit_properties=True,
     hasNode=None,
@@ -183,23 +175,23 @@
     inheritsPropertiesFrom=None,
 ):
     if hasNode is None:
-        hasNode = EX.hasNode
+        hasNode = NS.hasNode
     if hasSourceFunction is None:
-        hasSourceFunction = EX.hasSourceFunction
+        hasSourceFunction = NS.hasSourceFunction
     if hasUnits is None:
-        hasUnits = EX.hasUnits
+        hasUnits = NS.hasUnits
     if inheritsPropertiesFrom is None:
-        inheritsPropertiesFrom = EX.inheritsPropertiesFrom
+        inheritsPropertiesFrom = NS.inheritsPropertiesFrom
     if graph is None:
         graph = Graph()
-    workflow_label = EX[workflow.label]
+    workflow_label = NS[workflow.label]
     graph.add((workflow_label, RDFS.label, Literal(workflow.label)))
     for key, value in workflow.children.items():
         data = get_inputs_and_outputs(value)
-        graph.add((workflow_label, hasNode, EX[data["label"]]))
+        graph.add((workflow_label, hasNode, NS[data["label"]]))
         graph += get_triples(
-            data, EX, hasSourceFunction, hasUnits, inheritsPropertiesFrom
+            data, NS, hasSourceFunction, hasUnits, inheritsPropertiesFrom
         )
     if inherit_properties:
-        _inherit_properties(graph, EX)
+        _inherit_properties(graph, NS)
     return graph