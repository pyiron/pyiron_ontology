--- conflicted
+++ resolved
@@ -4,10 +4,5 @@
 - numpy =1.26.4
 - openjdk
 - owlready2 =0.47
-<<<<<<< HEAD
 - pandas =2.2.3
-- pint =0.23
-=======
-- pandas =2.2.2
-- pint =0.24.4
->>>>>>> 26d3d2c9
+- pint =0.24.4