channels:
- conda-forge
dependencies:
- numpy =1.26.4
- openjdk
<<<<<<< HEAD
- owlready2 =0.46
- pandas =2.2.3
=======
- owlready2 =0.47
- pandas =2.2.2
>>>>>>> d3e2c38b
- pint =0.23<|MERGE_RESOLUTION|>--- conflicted
+++ resolved
@@ -3,11 +3,6 @@
 dependencies:
 - numpy =1.26.4
 - openjdk
-<<<<<<< HEAD
-- owlready2 =0.46
+- owlready2 =0.47
 - pandas =2.2.3
-=======
-- owlready2 =0.47
-- pandas =2.2.2
->>>>>>> d3e2c38b
 - pint =0.23